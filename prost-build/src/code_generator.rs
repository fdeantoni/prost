--- conflicted
+++ resolved
@@ -176,7 +176,6 @@
         self.push_indent();
         self.buf
             .push_str("#[derive(Clone, PartialEq, ::prost::Message)]\n");
-<<<<<<< HEAD
         self.push_indent();
         self.buf.push_str(format!("#[prost(package=\"{}\")]\n", package_name).as_str());
         if self.config.serde {
@@ -188,9 +187,6 @@
             self.push_indent();
             self.buf.push_str("#[serde(default, rename_all=\"camelCase\")]\n");
         }
-        self.append_type_attributes(&fq_message_name);
-=======
->>>>>>> 80256277
         self.push_indent();
         self.buf.push_str("pub struct ");
         self.buf.push_str(&to_upper_camel(&message_name));
