--- conflicted
+++ resolved
@@ -9,15 +9,11 @@
 use itertools::Itertools;
 use proc_macro::TokenStream;
 use proc_macro2::Span;
-<<<<<<< HEAD
-use syn::{punctuated::Punctuated, Data, DataEnum, DataStruct, DeriveInput, Expr, Fields, FieldsNamed, FieldsUnnamed, Ident, Variant, Meta};
-=======
 use quote::quote;
 use syn::{
     punctuated::Punctuated, Data, DataEnum, DataStruct, DeriveInput, Expr, Fields, FieldsNamed,
-    FieldsUnnamed, Ident, Variant,
+    FieldsUnnamed, Ident, Variant, Meta,
 };
->>>>>>> 80256277
 
 mod field;
 use crate::field::{Field, prost_attrs};
@@ -266,7 +262,6 @@
             }
         }
 
-<<<<<<< HEAD
         impl ::prost::MessageMeta for #ident {
             fn name(&self) -> &'static str {
                 stringify!(#ident)
@@ -279,12 +274,8 @@
             }
         }
 
-        impl ::std::fmt::Debug for #ident {
-            fn fmt(&self, f: &mut ::std::fmt::Formatter) -> ::std::fmt::Result {
-=======
         impl ::core::fmt::Debug for #ident {
             fn fmt(&self, f: &mut ::core::fmt::Formatter) -> ::core::fmt::Result {
->>>>>>> 80256277
                 let mut builder = #debug_builder;
                 #(#debugs;)*
                 builder.finish()
