#![doc(html_root_url = "https://docs.rs/prost-derive/0.6.1")]
// The `quote!` macro requires deep recursion.
#![recursion_limit = "4096"]

extern crate alloc;
extern crate proc_macro;

use anyhow::{bail, Error};
use itertools::Itertools;
use proc_macro::TokenStream;
use proc_macro2::Span;
use quote::quote;
use syn::{
    punctuated::Punctuated, Data, DataEnum, DataStruct, DeriveInput, Expr, Fields, FieldsNamed,
    FieldsUnnamed, Ident, Meta, Variant,
};

mod field;
use crate::field::{prost_attrs, Field};

fn try_message(input: TokenStream) -> Result<TokenStream, Error> {
    let input: DeriveInput = syn::parse(input)?;

    let ident = input.ident;

    let variant_data = match input.data {
        Data::Struct(variant_data) => variant_data,
        Data::Enum(..) => bail!("Message can not be derived for an enum"),
        Data::Union(..) => bail!("Message can not be derived for a union"),
    };

<<<<<<< HEAD
    let pkg_name = prost_attrs(input.attrs.clone())
        .unwrap()
        .iter()
        .find(|meta| meta.path().is_ident("package"))
        .and_then(|meta| match meta {
            Meta::NameValue(v) => match &v.lit {
                syn::Lit::Str(lit) => Some(lit.value().clone()),
                _ => None,
            },
            _ => None,
        })
        .unwrap_or_else(|| String::from("prost"));

    let type_url = format!("type.googleapis.com/{}.{}", pkg_name, ident);

    if !input.generics.params.is_empty() || input.generics.where_clause.is_some() {
        bail!("Message may not be derived for generic type");
    }
=======
    let generics = &input.generics;
    let (impl_generics, ty_generics, where_clause) = generics.split_for_impl();
>>>>>>> 82fd69e2

    let fields = match variant_data {
        DataStruct {
            fields: Fields::Named(FieldsNamed { named: fields, .. }),
            ..
        }
        | DataStruct {
            fields:
                Fields::Unnamed(FieldsUnnamed {
                    unnamed: fields, ..
                }),
            ..
        } => fields.into_iter().collect(),
        DataStruct {
            fields: Fields::Unit,
            ..
        } => Vec::new(),
    };

    let mut next_tag: u32 = 1;
    let mut fields = fields
        .into_iter()
        .enumerate()
        .flat_map(|(idx, field)| {
            let field_ident = field
                .ident
                .unwrap_or_else(|| Ident::new(&idx.to_string(), Span::call_site()));
            match Field::new(field.attrs, Some(next_tag)) {
                Ok(Some(field)) => {
                    next_tag = field.tags().iter().max().map(|t| t + 1).unwrap_or(next_tag);
                    Some(Ok((field_ident, field)))
                }
                Ok(None) => None,
                Err(err) => Some(Err(
                    err.context(format!("invalid message field {}.{}", ident, field_ident))
                )),
            }
        })
        .collect::<Result<Vec<_>, _>>()?;

    // We want Debug to be in declaration order
    let unsorted_fields = fields.clone();

    // Sort the fields by tag number so that fields will be encoded in tag order.
    // TODO: This encodes oneof fields in the position of their lowest tag,
    // regardless of the currently occupied variant, is that consequential?
    // See: https://developers.google.com/protocol-buffers/docs/encoding#order
    fields.sort_by_key(|&(_, ref field)| field.tags().into_iter().min().unwrap());
    let fields = fields;

    let mut tags = fields
        .iter()
        .flat_map(|&(_, ref field)| field.tags())
        .collect::<Vec<_>>();
    let num_tags = tags.len();
    tags.sort_unstable();
    tags.dedup();
    if tags.len() != num_tags {
        bail!("message {} has fields with duplicate tags", ident);
    }

    let encoded_len = fields
        .iter()
        .map(|&(ref field_ident, ref field)| field.encoded_len(quote!(self.#field_ident)));

    let encode = fields
        .iter()
        .map(|&(ref field_ident, ref field)| field.encode(quote!(self.#field_ident)));

    let merge = fields.iter().map(|&(ref field_ident, ref field)| {
        let merge = field.merge(quote!(value));
        let tags = field
            .tags()
            .into_iter()
            .map(|tag| quote!(#tag))
            .intersperse(quote!(|));
        quote! {
            #(#tags)* => {
                let mut value = &mut self.#field_ident;
                #merge.map_err(|mut error| {
                    error.push(STRUCT_NAME, stringify!(#field_ident));
                    error
                })
            },
        }
    });

    let struct_name = if fields.is_empty() {
        quote!()
    } else {
        quote!(
            const STRUCT_NAME: &'static str = stringify!(#ident);
        )
    };

    // TODO
    let is_struct = true;

    let clear = fields
        .iter()
        .map(|&(ref field_ident, ref field)| field.clear(quote!(self.#field_ident)));

    let default = fields.iter().map(|&(ref field_ident, ref field)| {
        let value = field.default();
        quote!(#field_ident: #value,)
    });

    let methods = fields
        .iter()
        .flat_map(|&(ref field_ident, ref field)| field.methods(field_ident))
        .collect::<Vec<_>>();
    let methods = if methods.is_empty() {
        quote!()
    } else {
        quote! {
            #[allow(dead_code)]
            impl #impl_generics #ident #ty_generics #where_clause {
                #(#methods)*
            }
        }
    };

    let debugs = unsorted_fields.iter().map(|&(ref field_ident, ref field)| {
        let wrapper = field.debug(quote!(self.#field_ident));
        let call = if is_struct {
            quote!(builder.field(stringify!(#field_ident), &wrapper))
        } else {
            quote!(builder.field(&wrapper))
        };
        quote! {
             let builder = {
                 let wrapper = #wrapper;
                 #call
             };
        }
    });
    let debug_builder = if is_struct {
        quote!(f.debug_struct(stringify!(#ident)))
    } else {
        quote!(f.debug_tuple(stringify!(#ident)))
    };

    let expanded = quote! {
        impl #impl_generics ::prost::Message for #ident #ty_generics #where_clause {
            #[allow(unused_variables)]
            fn encode_raw<B>(&self, buf: &mut B) where B: ::prost::bytes::BufMut {
                #(#encode)*
            }

            #[allow(unused_variables)]
            fn merge_field<B>(
                &mut self,
                tag: u32,
                wire_type: ::prost::encoding::WireType,
                buf: &mut B,
                ctx: ::prost::encoding::DecodeContext,
            ) -> ::core::result::Result<(), ::prost::DecodeError>
            where B: ::prost::bytes::Buf {
                #struct_name
                match tag {
                    #(#merge)*
                    _ => ::prost::encoding::skip_field(wire_type, tag, buf, ctx),
                }
            }

            #[inline]
            fn encoded_len(&self) -> usize {
                0 #(+ #encoded_len)*
            }

            fn clear(&mut self) {
                #(#clear;)*
            }
        }

        impl #impl_generics Default for #ident #ty_generics #where_clause {
            fn default() -> Self {
                #ident {
                    #(#default)*
                }
            }
        }

<<<<<<< HEAD
        impl ::prost::MessageDescriptor for #ident {
            fn message_name(&self) -> &'static str {
                stringify!(#ident)
            }
            fn package_name(&self) -> &'static str {
                #pkg_name
            }
            fn type_url(&self) -> &'static str {
                #type_url
            }
        }

        impl ::core::fmt::Debug for #ident {
=======
        impl #impl_generics ::core::fmt::Debug for #ident #ty_generics #where_clause {
>>>>>>> 82fd69e2
            fn fmt(&self, f: &mut ::core::fmt::Formatter) -> ::core::fmt::Result {
                let mut builder = #debug_builder;
                #(#debugs;)*
                builder.finish()
            }
        }

        #methods
    };

    Ok(expanded.into())
}

#[proc_macro_derive(Message, attributes(prost))]
pub fn message(input: TokenStream) -> TokenStream {
    try_message(input).unwrap()
}

fn try_enumeration(input: TokenStream) -> Result<TokenStream, Error> {
    let input: DeriveInput = syn::parse(input)?;
    let ident = input.ident;

    let generics = &input.generics;
    let (impl_generics, ty_generics, where_clause) = generics.split_for_impl();

    let punctuated_variants = match input.data {
        Data::Enum(DataEnum { variants, .. }) => variants,
        Data::Struct(_) => bail!("Enumeration can not be derived for a struct"),
        Data::Union(..) => bail!("Enumeration can not be derived for a union"),
    };

    // Map the variants into 'fields'.
    let mut variants: Vec<(Ident, Expr)> = Vec::new();
    for Variant {
        ident,
        fields,
        discriminant,
        ..
    } in punctuated_variants
    {
        match fields {
            Fields::Unit => (),
            Fields::Named(_) | Fields::Unnamed(_) => {
                bail!("Enumeration variants may not have fields")
            }
        }

        match discriminant {
            Some((_, expr)) => variants.push((ident, expr)),
            None => bail!("Enumeration variants must have a disriminant"),
        }
    }

    if variants.is_empty() {
        panic!("Enumeration must have at least one variant");
    }

    let default = variants[0].0.clone();

    let is_valid = variants
        .iter()
        .map(|&(_, ref value)| quote!(#value => true));
    let from = variants.iter().map(
        |&(ref variant, ref value)| quote!(#value => ::core::option::Option::Some(#ident::#variant)),
    );

    let is_valid_doc = format!("Returns `true` if `value` is a variant of `{}`.", ident);
    let from_i32_doc = format!(
        "Converts an `i32` to a `{}`, or `None` if `value` is not a valid variant.",
        ident
    );

    let expanded = quote! {
        impl #impl_generics #ident #ty_generics #where_clause {
            #[doc=#is_valid_doc]
            pub fn is_valid(value: i32) -> bool {
                match value {
                    #(#is_valid,)*
                    _ => false,
                }
            }

            #[doc=#from_i32_doc]
            pub fn from_i32(value: i32) -> ::core::option::Option<#ident> {
                match value {
                    #(#from,)*
                    _ => ::core::option::Option::None,
                }
            }
        }

        impl #impl_generics ::core::default::Default for #ident #ty_generics #where_clause {
            fn default() -> #ident {
                #ident::#default
            }
        }

        impl #impl_generics ::core::convert::From::<#ident> for i32 #ty_generics #where_clause {
            fn from(value: #ident) -> i32 {
                value as i32
            }
        }
    };

    Ok(expanded.into())
}

#[proc_macro_derive(Enumeration, attributes(prost))]
pub fn enumeration(input: TokenStream) -> TokenStream {
    try_enumeration(input).unwrap()
}

fn try_oneof(input: TokenStream) -> Result<TokenStream, Error> {
    let input: DeriveInput = syn::parse(input)?;

    let ident = input.ident;

    let variants = match input.data {
        Data::Enum(DataEnum { variants, .. }) => variants,
        Data::Struct(..) => bail!("Oneof can not be derived for a struct"),
        Data::Union(..) => bail!("Oneof can not be derived for a union"),
    };

    let generics = &input.generics;
    let (impl_generics, ty_generics, where_clause) = generics.split_for_impl();

    // Map the variants into 'fields'.
    let mut fields: Vec<(Ident, Field)> = Vec::new();
    for Variant {
        attrs,
        ident: variant_ident,
        fields: variant_fields,
        ..
    } in variants
    {
        let variant_fields = match variant_fields {
            Fields::Unit => Punctuated::new(),
            Fields::Named(FieldsNamed { named: fields, .. })
            | Fields::Unnamed(FieldsUnnamed {
                unnamed: fields, ..
            }) => fields,
        };
        if variant_fields.len() != 1 {
            bail!("Oneof enum variants must have a single field");
        }
        match Field::new_oneof(attrs)? {
            Some(field) => fields.push((variant_ident, field)),
            None => bail!("invalid oneof variant: oneof variants may not be ignored"),
        }
    }

    let mut tags = fields
        .iter()
        .flat_map(|&(ref variant_ident, ref field)| -> Result<u32, Error> {
            if field.tags().len() > 1 {
                bail!(
                    "invalid oneof variant {}::{}: oneof variants may only have a single tag",
                    ident,
                    variant_ident
                );
            }
            Ok(field.tags()[0])
        })
        .collect::<Vec<_>>();
    tags.sort_unstable();
    tags.dedup();
    if tags.len() != fields.len() {
        panic!("invalid oneof {}: variants have duplicate tags", ident);
    }

    let encode = fields.iter().map(|&(ref variant_ident, ref field)| {
        let encode = field.encode(quote!(*value));
        quote!(#ident::#variant_ident(ref value) => { #encode })
    });

    let merge = fields.iter().map(|&(ref variant_ident, ref field)| {
        let tag = field.tags()[0];
        let merge = field.merge(quote!(value));
        quote! {
            #tag => {
                match field {
                    ::core::option::Option::Some(#ident::#variant_ident(ref mut value)) => {
                        #merge
                    },
                    _ => {
                        let mut owned_value = ::core::default::Default::default();
                        let value = &mut owned_value;
                        #merge.map(|_| *field = ::core::option::Option::Some(#ident::#variant_ident(owned_value)))
                    },
                }
            }
        }
    });

    let encoded_len = fields.iter().map(|&(ref variant_ident, ref field)| {
        let encoded_len = field.encoded_len(quote!(*value));
        quote!(#ident::#variant_ident(ref value) => #encoded_len)
    });

    let debug = fields.iter().map(|&(ref variant_ident, ref field)| {
        let wrapper = field.debug(quote!(*value));
        quote!(#ident::#variant_ident(ref value) => {
            let wrapper = #wrapper;
            f.debug_tuple(stringify!(#variant_ident))
                .field(&wrapper)
                .finish()
        })
    });

    let expanded = quote! {
        impl #impl_generics #ident #ty_generics #where_clause {
            pub fn encode<B>(&self, buf: &mut B) where B: ::prost::bytes::BufMut {
                match *self {
                    #(#encode,)*
                }
            }

            pub fn merge<B>(
                field: &mut ::core::option::Option<#ident #ty_generics>,
                tag: u32,
                wire_type: ::prost::encoding::WireType,
                buf: &mut B,
                ctx: ::prost::encoding::DecodeContext,
            ) -> ::core::result::Result<(), ::prost::DecodeError>
            where B: ::prost::bytes::Buf {
                match tag {
                    #(#merge,)*
                    _ => unreachable!(concat!("invalid ", stringify!(#ident), " tag: {}"), tag),
                }
            }

            #[inline]
            pub fn encoded_len(&self) -> usize {
                match *self {
                    #(#encoded_len,)*
                }
            }
        }

        impl #impl_generics ::core::fmt::Debug for #ident #ty_generics #where_clause {
            fn fmt(&self, f: &mut ::core::fmt::Formatter) -> ::core::fmt::Result {
                match *self {
                    #(#debug,)*
                }
            }
        }
    };

    Ok(expanded.into())
}

#[proc_macro_derive(Oneof, attributes(prost))]
pub fn oneof(input: TokenStream) -> TokenStream {
    try_oneof(input).unwrap()
}<|MERGE_RESOLUTION|>--- conflicted
+++ resolved
@@ -12,11 +12,11 @@
 use quote::quote;
 use syn::{
     punctuated::Punctuated, Data, DataEnum, DataStruct, DeriveInput, Expr, Fields, FieldsNamed,
-    FieldsUnnamed, Ident, Meta, Variant,
+    FieldsUnnamed, Ident, Variant,
 };
 
 mod field;
-use crate::field::{prost_attrs, Field};
+use crate::field::Field;
 
 fn try_message(input: TokenStream) -> Result<TokenStream, Error> {
     let input: DeriveInput = syn::parse(input)?;
@@ -29,7 +29,6 @@
         Data::Union(..) => bail!("Message can not be derived for a union"),
     };
 
-<<<<<<< HEAD
     let pkg_name = prost_attrs(input.attrs.clone())
         .unwrap()
         .iter()
@@ -45,13 +44,8 @@
 
     let type_url = format!("type.googleapis.com/{}.{}", pkg_name, ident);
 
-    if !input.generics.params.is_empty() || input.generics.where_clause.is_some() {
-        bail!("Message may not be derived for generic type");
-    }
-=======
     let generics = &input.generics;
     let (impl_generics, ty_generics, where_clause) = generics.split_for_impl();
->>>>>>> 82fd69e2
 
     let fields = match variant_data {
         DataStruct {
@@ -227,6 +221,18 @@
             }
         }
 
+        impl ::prost::MessageDescriptor for #ident {
+            fn message_name(&self) -> &'static str {
+                stringify!(#ident)
+            }
+            fn package_name(&self) -> &'static str {
+                #pkg_name
+            }
+            fn type_url(&self) -> &'static str {
+                #type_url
+            }
+        }
+
         impl #impl_generics Default for #ident #ty_generics #where_clause {
             fn default() -> Self {
                 #ident {
@@ -235,23 +241,7 @@
             }
         }
 
-<<<<<<< HEAD
-        impl ::prost::MessageDescriptor for #ident {
-            fn message_name(&self) -> &'static str {
-                stringify!(#ident)
-            }
-            fn package_name(&self) -> &'static str {
-                #pkg_name
-            }
-            fn type_url(&self) -> &'static str {
-                #type_url
-            }
-        }
-
-        impl ::core::fmt::Debug for #ident {
-=======
         impl #impl_generics ::core::fmt::Debug for #ident #ty_generics #where_clause {
->>>>>>> 82fd69e2
             fn fmt(&self, f: &mut ::core::fmt::Formatter) -> ::core::fmt::Result {
                 let mut builder = #debug_builder;
                 #(#debugs;)*
